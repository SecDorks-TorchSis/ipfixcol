--- conflicted
+++ resolved
@@ -8,11 +8,7 @@
 # pidfile: /var/run/ipfixcol.pid
   
 prog="ipfixcol"
-<<<<<<< HEAD
 params="-v 2 -d -S 5"
-=======
-params="-v 2"
->>>>>>> f2e27b2e
 
 start() {
 	# Check whether ipfixcol is running
