--- conflicted
+++ resolved
@@ -71,37 +71,6 @@
 
 static const char *msg_module = "profile_tree";
 
-<<<<<<< HEAD
-=======
-extern "C" int yyparse (struct filter_parser_data *data);
-
-/**
- * \brief Parse filter string
- *
- * \param[in] pdata parser data
- * \return 0 on success
- */
-int parse_filter(filter_parser_data* pdata)
-{
-	int ret = 0;
-
-	/* Prepare scanner */
-	yylex_init(&(pdata->scanner));
-	YY_BUFFER_STATE bp = yy_scan_string(pdata->filter, pdata->scanner);
-	yy_switch_to_buffer(bp, pdata->scanner);
-
-	/* Parse filter */
-	ret = yyparse(pdata);
-
-	/* Clear scanner */
-	yy_flush_buffer(bp, pdata->scanner);
-	yy_delete_buffer(bp, pdata->scanner);
-	yylex_destroy(pdata->scanner);
-
-	return ret;
-}
-
->>>>>>> 6df2fc26
 /**
  * \brief Get the uniq node's child node with given name.
  * \param[in] root Main node
@@ -267,13 +236,7 @@
 	xmlFree(aux_char);
 	channel->setProfile(profile);
 
-<<<<<<< HEAD
 	/*Create filter*/
-=======
-	/* Initialize parser data */
-	pdata->filter = NULL;
-
->>>>>>> 6df2fc26
 	try {
 		/* Find and parse filter */
 		ipx_filter_t *filter = channel_parse_filter(root);
@@ -540,23 +503,6 @@
 	return profile;
 }
 
-<<<<<<< HEAD
-=======
-/**
- * \brief Free parser data (context and document)
- *
- * \param[in] pdata parser data
- */
-void free_parser_data(struct filter_parser_data *pdata)
-{
-	if (pdata->context) {
-		xmlXPathFreeContext(pdata->context);
-	}
-	if (pdata->doc) {
-		xmlFreeDoc(pdata->doc);
-	}
-}
->>>>>>> 6df2fc26
 
 /**
  * \brief Process profile tree xml configuration
@@ -566,11 +512,6 @@
  */
 Profile *process_profile_xml(const char *filename)
 {
-<<<<<<< HEAD
-=======
-	struct filter_parser_data pdata;
-
->>>>>>> 6df2fc26
 	/* Open file */
 	int fd = open(filename, O_RDONLY);
 	if (fd == -1) {
@@ -595,12 +536,6 @@
 		return NULL;
 	}
 
-<<<<<<< HEAD
-=======
-	/* Initialize IPFIX elements */
-	filter_init_elements(&pdata);
-
->>>>>>> 6df2fc26
 	Profile *rootProfile{NULL};
 
 	try {
