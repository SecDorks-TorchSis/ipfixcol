--- conflicted
+++ resolved
@@ -38,12 +38,9 @@
 
 # rules to build the lex scanner
 $(OBJDIR)/scanner.o: $(SRCDIR)/scanner.c
-<<<<<<< HEAD
 	-mkdir $(OBJDIR)
-=======
 	@[ -d $$(dirname $@) ] || \
 		(mkdir -p $$(dirname $@))
->>>>>>> 1fd6f112
 	$(CC) $(CPPFLAGS) -c $< -o $@
 
 $(SRCDIR)/scanner.c: $(SRCDIR)/scanner.l
