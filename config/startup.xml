<?xml version="1.0" encoding="UTF-8"?>
<ipfix xmlns="urn:ietf:params:xml:ns:yang:ietf-ipfix-psamp">
	<collectingProcess>
		<name>UDP collector</name>
		<udpCollector>
			<name>Listening port 4739</name>
			<localPort>4739</localPort>
			<localIPAddress>127.0.0.1</localIPAddress>
		</udpCollector>
		<exportingProcess>File writer UDP</exportingProcess>
	</collectingProcess>

	<exportingProcess>
		<name>File writer UDP</name>
		<destination>
			<name>Write to /tmp folder</name>
			<observationDomainId>0</observationDomainId>
			<fileWriter>
				<fileFormat>ipfix</fileFormat>
				<file>file://tmp/collected-records-udp.ipfix</file>
			</fileWriter>
		</destination>
<<<<<<< HEAD
=======
		<destination>
			<name>lksdfkdsjhgsld</name>
			<observationDomainId>0</observationDomainId>
			<fileWriter>
				<fileFormat>ipfixcol</fileFormat>
				<file>test.udp.data</file>
			</fileWriter>
		</destination>
	</exportingProcess>

	<exportingProcess>
		<name>File writer SCTP</name>
		<destination>
			<name>Write to /tmp folder</name>
			<observationDomainId>0</observationDomainId>
			<fileWriter>
				<fileFormat>ipfix</fileFormat>
				<file>file://tmp/collected-records-sctp.ipfix</file>
			</fileWriter>
		</destination>
		<destination>
			<name>kdsjhgsld</name>
			<observationDomainId>0</observationDomainId>
			<fileWriter>
				<fileFormat>ipfixcol</fileFormat>
				<file>test.sctp.data</file>
			</fileWriter>
		</destination>
>>>>>>> a11bdfb9
	</exportingProcess>
</ipfix><|MERGE_RESOLUTION|>--- conflicted
+++ resolved
@@ -20,36 +20,5 @@
 				<file>file://tmp/collected-records-udp.ipfix</file>
 			</fileWriter>
 		</destination>
-<<<<<<< HEAD
-=======
-		<destination>
-			<name>lksdfkdsjhgsld</name>
-			<observationDomainId>0</observationDomainId>
-			<fileWriter>
-				<fileFormat>ipfixcol</fileFormat>
-				<file>test.udp.data</file>
-			</fileWriter>
-		</destination>
-	</exportingProcess>
-
-	<exportingProcess>
-		<name>File writer SCTP</name>
-		<destination>
-			<name>Write to /tmp folder</name>
-			<observationDomainId>0</observationDomainId>
-			<fileWriter>
-				<fileFormat>ipfix</fileFormat>
-				<file>file://tmp/collected-records-sctp.ipfix</file>
-			</fileWriter>
-		</destination>
-		<destination>
-			<name>kdsjhgsld</name>
-			<observationDomainId>0</observationDomainId>
-			<fileWriter>
-				<fileFormat>ipfixcol</fileFormat>
-				<file>test.sctp.data</file>
-			</fileWriter>
-		</destination>
->>>>>>> a11bdfb9
 	</exportingProcess>
 </ipfix>